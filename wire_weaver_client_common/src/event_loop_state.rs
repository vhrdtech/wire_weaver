--- conflicted
+++ resolved
@@ -80,11 +80,7 @@
 
     pub fn cancel_all_streams(&mut self) {
         for (_path, tx) in self.stream_handlers.drain() {
-<<<<<<< HEAD
-            let _ = tx.send(StreamEvent::Sideband(StreamSidebandEvent::Closed)); // TODO: correct to send Closed here?
-=======
             let _ = tx.send(StreamEvent::Sideband(StreamSidebandEvent::Closed)); // TODO: is it correct to send Closed here?
->>>>>>> c8d26d2c
         }
     }
 
